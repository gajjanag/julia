--- conflicted
+++ resolved
@@ -253,332 +253,6 @@
 
 // eval -----------------------------------------------------------------------
 
-<<<<<<< HEAD
-=======
-jl_value_t *jl_toplevel_eval_flex(jl_value_t *e, int fast, int *plineno);
-
-jl_value_t *jl_eval_module_expr(jl_expr_t *ex, int *plineno)
-{
-    assert(ex->head == module_sym);
-    jl_module_t *last_module = jl_current_module;
-    jl_sym_t *name = (jl_sym_t*)jl_exprarg(ex, 0);
-    if (!jl_is_symbol(name)) {
-        jl_type_error("module", (jl_value_t*)jl_sym_type, (jl_value_t*)name);
-    }
-    if (name == jl_current_module->name) {
-        jl_errorf("module name %s conflicts with enclosing module", name->name);
-    }
-    jl_binding_t *b = jl_get_binding_wr(jl_current_module, name);
-    jl_declare_constant(b);
-    if (b->value != NULL) {
-        JL_PRINTF(JL_STDERR, "Warning: redefinition of module %s ignored\n",
-                   name->name);
-        return jl_nothing;
-    }
-    jl_module_t *newm = jl_new_module(name);
-    b->value = (jl_value_t*)newm;
-    if (jl_current_module == jl_core_module && name == jl_symbol("Base")) {
-        // pick up Base module during bootstrap, and stay within it
-        // after loading.
-        jl_base_module = last_module = newm;
-    }
-    JL_GC_PUSH(&last_module);
-    jl_current_module = newm;
-
-    jl_array_t *exprs = ((jl_expr_t*)jl_exprarg(ex, 1))->args;
-    JL_TRY {
-        for(int i=0; i < exprs->length; i++) {
-            // process toplevel form
-            jl_value_t *form = jl_cellref(exprs, i);
-            if (jl_is_linenode(form)) {
-                if (plineno)
-                    *plineno = jl_linenode_line(form);
-            }
-            else {
-                (void)jl_toplevel_eval_flex(form, 0, plineno);
-            }
-        }
-    }
-    JL_CATCH {
-        JL_GC_POP();
-        jl_current_module = last_module;
-        jl_raise(jl_exception_in_transit);
-    }
-    JL_GC_POP();
-    jl_current_module = last_module;
-    return jl_nothing;
-}
-
-static int is_intrinsic(jl_sym_t *s)
-{
-    jl_value_t *v = jl_get_global(jl_current_module, s);
-    return (v != NULL && jl_typeof(v)==(jl_type_t*)jl_intrinsic_type);
-}
-
-static int has_intrinsics(jl_expr_t *e)
-{
-    if (e->args->length == 0)
-        return 0;
-    if (e->head == static_typeof_sym) return 1;
-    jl_value_t *e0 = jl_exprarg(e,0);
-    if (e->head == call_sym &&
-        ((jl_is_symbol(e0) && is_intrinsic((jl_sym_t*)e0)) ||
-         (jl_is_topnode(e0) && is_intrinsic((jl_sym_t*)jl_fieldref(e0,0)))))
-        return 1;
-    int i;
-    for(i=0; i < e->args->length; i++) {
-        jl_value_t *a = jl_exprarg(e,i);
-        if (jl_is_expr(a) && has_intrinsics((jl_expr_t*)a))
-            return 1;
-    }
-    return 0;
-}
-
-// heuristic for whether a top-level input should be evaluated with
-// the compiler or the interpreter.
-static int eval_with_compiler_p(jl_expr_t *expr, int compileloops)
-{
-    assert(jl_is_expr(expr));
-    if (expr->head==body_sym && compileloops) {
-        jl_array_t *body = expr->args;
-        size_t i, maxlabl=0;
-        // compile if there are backwards branches
-        for(i=0; i < body->length; i++) {
-            jl_value_t *stmt = jl_cellref(body,i);
-            if (jl_is_labelnode(stmt)) {
-                int l = jl_labelnode_label(stmt);
-                if (l > maxlabl) maxlabl = l;
-            }
-        }
-        size_t sz = (maxlabl+1+7)/8;
-        char *labls = alloca(sz); memset(labls,0,sz);
-        for(i=0; i < body->length; i++) {
-            jl_value_t *stmt = jl_cellref(body,i);
-            if (jl_is_labelnode(stmt)) {
-                int l = jl_labelnode_label(stmt);
-                labls[l/8] |= (1<<(l&7));
-            }
-            else if (compileloops && jl_is_gotonode(stmt)) {
-                int l = jl_gotonode_label(stmt);
-                if (labls[l/8]&(1<<(l&7))) {
-                    return 1;
-                }
-            }
-            else if (jl_is_expr(stmt)) {
-                if (compileloops && ((jl_expr_t*)stmt)->head==goto_ifnot_sym) {
-                    int l = jl_unbox_long(jl_exprarg(stmt,1));
-                    if (labls[l/8]&(1<<(l&7))) {
-                        return 1;
-                    }
-                }
-                // to compile code that uses exceptions
-                /*
-                if (((jl_expr_t*)stmt)->head == enter_sym) {
-                    return 1;
-                }
-                */
-            }
-        }
-    }
-    if (has_intrinsics(expr)) return 1;
-    return 0;
-}
-
-extern int jl_in_inference;
-
-static jl_module_t *eval_import_path(jl_array_t *args)
-{
-    jl_module_t *m = jl_current_module;
-    for(size_t i=0; i < args->length-1; i++) {
-        jl_value_t *s = jl_cellref(args,i);
-        assert(jl_is_symbol(s));
-        m = (jl_module_t*)jl_eval_global_var(m, (jl_sym_t*)s);
-        if (!jl_is_module(m))
-            jl_errorf("invalid import statement");
-    }
-    return m;
-}
-
-jl_value_t *jl_toplevel_eval_flex(jl_value_t *e, int fast, int *plineno)
-{
-    //jl_show(ex);
-    //JL_PRINTF(JL_STDOUT, "\n");
-    if (!jl_is_expr(e))
-        return jl_interpret_toplevel_expr(e);
-
-    jl_expr_t *ex = (jl_expr_t*)e;
-    if (ex->head == null_sym || ex->head == error_sym) {
-        // expression types simple enough not to need expansion
-        return jl_interpret_toplevel_expr(e);
-    }
-
-    if (ex->head == module_sym) {
-        return jl_eval_module_expr(ex, plineno);
-    }
-
-    // handle import, export toplevel-only forms
-    if (ex->head == importall_sym) {
-        jl_module_t *m = eval_import_path(ex->args);
-        jl_sym_t *name = (jl_sym_t*)jl_cellref(ex->args, ex->args->length-1);
-        assert(jl_is_symbol(name));
-        m = (jl_module_t*)jl_eval_global_var(m, name);
-        if (!jl_is_module(m))
-            jl_errorf("invalid import statement");
-        jl_module_importall(jl_current_module, m);
-        return jl_nothing;
-    }
-
-    if (ex->head == import_sym) {
-        jl_module_t *m = eval_import_path(ex->args);
-        jl_sym_t *name = (jl_sym_t*)jl_cellref(ex->args, ex->args->length-1);
-        assert(jl_is_symbol(name));
-        jl_module_import(jl_current_module, m, name);
-        return jl_nothing;
-    }
-
-    // TODO: export
-
-    jl_value_t *thunk=NULL;
-    jl_value_t *result;
-    jl_lambda_info_t *thk=NULL;
-    int ewc = 0;
-    JL_GC_PUSH(&thunk, &thk, &ex);
-
-    if (ex->head != body_sym && ex->head != thunk_sym) {
-        // not yet expanded
-        ex = (jl_expr_t*)jl_expand(e);
-    }
-
-    if (jl_is_expr(ex) && ex->head == thunk_sym) {
-        thk = (jl_lambda_info_t*)jl_exprarg(ex,0);
-        assert(jl_is_lambda_info(thk));
-        ewc = eval_with_compiler_p(jl_lam_body((jl_expr_t*)thk->ast), fast);
-        if (!ewc) {
-            jl_array_t *vinfos = jl_lam_vinfo((jl_expr_t*)thk->ast);
-            int i;
-            for(i=0; i < vinfos->length; i++) {
-                if (jl_vinfo_capt((jl_array_t*)jl_cellref(vinfos,i))) {
-                    // interpreter doesn't handle closure environment
-                    ewc = 1;
-                    break;
-                }
-            }
-        }
-    }
-    else {
-        if (jl_is_expr(ex) && eval_with_compiler_p((jl_expr_t*)ex, fast)) {
-            thk = jl_wrap_expr((jl_value_t*)ex);
-            ewc = 1;
-        }
-        else {
-            result = jl_interpret_toplevel_expr((jl_value_t*)ex);
-            JL_GC_POP();
-            return result;
-        }
-    }
-
-    if (ewc) {
-        thunk = (jl_value_t*)jl_new_closure(NULL, (jl_value_t*)jl_null, thk);
-        if (!jl_in_inference) {
-            jl_type_infer(thk, jl_tuple_type, thk);
-        }
-        result = jl_apply((jl_function_t*)thunk, NULL, 0);
-    }
-    else {
-        result = jl_interpret_toplevel_thunk(thk);
-    }
-    JL_GC_POP();
-    return result;
-}
-
-jl_value_t *jl_toplevel_eval(jl_value_t *v)
-{
-    return jl_toplevel_eval_flex(v, 1, NULL);
-}
-
-int asprintf(char **strp, const char *fmt, ...);
-
-// load toplevel expressions, from (file ...)
-static int jl_load_progress_max = 0;
-static int jl_load_progress_i = 0;
-DLLEXPORT void jl_load_progress_setmax(int max) { jl_load_progress_max = max; jl_load_progress_i = 0; }
-
-// repeatedly call jl_parse_next and eval everything
-void jl_parse_eval_all(char *fname)
-{
-	//ios_printf(ios_stdout, "\ninclude(%s)\n", fname);
-	if (jl_load_progress_max > 0) {
-		jl_load_progress_i++;
-        JL_PRINTF(JL_STDOUT, "\r%0.1f%%", (double)jl_load_progress_i / jl_load_progress_max * 100);
-		//jl_flush(jl_stdout);
-    }
-    int lineno=0;
-    jl_value_t *fn=NULL, *ln=NULL, *form=NULL;
-    JL_GC_PUSH(&fn, &ln, &form);
-    JL_TRY {
-        jl_register_toplevel_eh();
-        // handle syntax error
-        while (1) {
-            form = jl_parse_next(&lineno);
-            if (form == NULL)
-                break;
-            if (jl_is_expr(form)) {
-                if (((jl_expr_t*)form)->head == jl_continue_sym) {
-                    jl_errorf("syntax error: %s", jl_string_data(jl_exprarg(form,0)));
-                }
-                if (((jl_expr_t*)form)->head == error_sym) {
-                    jl_interpret_toplevel_expr(form);
-                }
-            }
-            (void)jl_toplevel_eval_flex(form, 0, &lineno);
-        }
-    }
-    JL_CATCH {
-        jl_stop_parsing();
-        fn = jl_pchar_to_string(fname, strlen(fname));
-        ln = jl_box_long(lineno);
-        jl_raise(jl_new_struct(jl_loaderror_type, fn, ln,
-                               jl_exception_in_transit));
-    }
-    jl_stop_parsing();
-    JL_GC_POP();
-}
-
-
-
-// fpath needs to be freed if != fname
-char *jl_find_file_in_path(const char *fname)
-{
-    char *fpath = (char*)fname;
-    int fid = open (fpath, O_RDONLY);
-    // try adding julia home
-    if (fid == -1 && julia_home && fname[0] != '/') {
-        if (-1 != asprintf(&fpath, "%s/../lib/julia/%s", julia_home, fname))
-            fid = open (fpath, O_RDONLY);
-    }
-    if (fid == -1) {
-        if (fpath != fname) free(fpath);
-        jl_errorf("could not open file %s", fname);
-    }
-    close(fid);
-
-    return fpath;
-}
-
-void jl_load(const char *fname)
-{
-    char *fpath = jl_find_file_in_path(fname);
-    jl_start_parsing_file(fpath);
-    jl_parse_eval_all(fpath);
-    if (fpath != fname) free(fpath);
-}
-
-DLLEXPORT void jl_load_(jl_value_t *str)
-{
-    jl_load(jl_string_data(str));
-}
-
->>>>>>> 54c01ff1
 JL_CALLABLE(jl_f_top_eval)
 {
     if (nargs == 1) {
