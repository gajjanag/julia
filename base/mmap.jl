# This file is a part of Julia. License is MIT: http://julialang.org/license

module Mmap

const PAGESIZE = Int(@unix ? ccall(:jl_getpagesize, Clong, ()) : ccall(:jl_getallocationgranularity, Clong, ()))

# for mmaps not backed by files
type AnonymousMmap <: IO
    name::AbstractString
    readonly::Bool
    create::Bool
end

AnonymousMmap() = AnonymousMmap("",false,true)
Base.isopen(::AnonymousMmap) = true
Base.isreadable(::AnonymousMmap) = true
Base.iswritable(a::AnonymousMmap) = !a.readonly

const INVALID_HANDLE_VALUE = -1
# const used for zeroed, anonymous memory; same value on Windows & Unix; say what?!
gethandle(io::AnonymousMmap) = INVALID_HANDLE_VALUE

# platform-specific mmap utilities
@unix_only begin

const PROT_READ     = Cint(1)
const PROT_WRITE    = Cint(2)
const MAP_SHARED    = Cint(1)
const MAP_PRIVATE   = Cint(2)
const MAP_ANONYMOUS = @osx? Cint(0x1000) : Cint(0x20)
const F_GETFL       = Cint(3)

gethandle(io::IO) = fd(io)

# Determine a stream's read/write mode, and return prot & flags appropriate for mmap
function settings(s::Int, shared::Bool)
    flags = shared ? MAP_SHARED : MAP_PRIVATE
    if s == INVALID_HANDLE_VALUE
        flags |= MAP_ANONYMOUS
        prot = PROT_READ | PROT_WRITE
    else
        mode = ccall(:fcntl,Cint,(Cint,Cint),s,F_GETFL)
        systemerror("fcntl F_GETFL", mode == -1)
        mode = mode & 3
        prot = mode == 0 ? PROT_READ : mode == 1 ? PROT_WRITE : PROT_READ | PROT_WRITE
        if prot & PROT_READ == 0
            throw(ArgumentError("mmap requires read permissions on the file (choose r+)"))
        end
    end
    return prot, flags, (prot & PROT_WRITE) > 0
end

# Before mapping, grow the file to sufficient size
# Note: a few mappable streams do not support lseek. When Julia
# supports structures in ccall, switch to fstat.
grow!(::AnonymousMmap,o::Integer,l::Integer) = return
function grow!(io::IO, offset::Integer, len::Integer)
    pos = position(io)
    filelen = filesize(io)
    if filelen < offset + len
        write(io, Base.zeros(UInt8,(offset + len) - filelen))
        flush(io)
    end
    seek(io, pos)
    return
end
end # @unix_only

@windows_only begin

const PAGE_READONLY          = UInt32(0x02)
const PAGE_READWRITE         = UInt32(0x04)
const PAGE_WRITECOPY         = UInt32(0x08)
const PAGE_EXECUTE_READ      = UInt32(0x20)
const PAGE_EXECUTE_READWRITE = UInt32(0x40)
const PAGE_EXECUTE_WRITECOPY = UInt32(0x80)
const FILE_MAP_COPY          = UInt32(0x01)
const FILE_MAP_WRITE         = UInt32(0x02)
const FILE_MAP_READ          = UInt32(0x04)
const FILE_MAP_EXECUTE       = UInt32(0x20)

function gethandle(io::IO)
    handle = Base._get_osfhandle(RawFD(fd(io))).handle
    systemerror("could not get handle for file to map: $(Base.FormatMessage())", handle == -1)
    return Int(handle)
end

settings(sh::AnonymousMmap) = utf16(sh.name), sh.readonly, sh.create
settings(io::IO) = Ptr{Cwchar_t}(C_NULL), isreadonly(io), true
end # @windows_only

# core impelementation of mmap
# we define a dummy Array type to achieve the Mmap.Array interface
type Array{T,N}
end
type BitArray{N}
end

function Mmap.Array{T,N}(::Type{T}, dims::NTuple{N,Integer}, io::IO, offset::Integer=position(io); grow::Bool=true, shared::Bool=true)
    # check inputs
    isopen(io) || throw(ArgumentError("$io must be open to mmap"))

    len = prod(dims) * sizeof(T)
    len > 0 || throw(ArgumentError("requested size must be > 0, got $len"))
    len < typemax(Int) - PAGESIZE || throw(ArgumentError("requested size must be < $(typemax(Int)-PAGESIZE), got $len"))

    offset >= 0 || throw(ArgumentError("requested offset must be ≥ 0, got $offset"))

    # shift `offset` to start of page boundary
    offset_page::FileOffset = div(offset, PAGESIZE) * PAGESIZE
    # add (offset - offset_page) to `len` to get total length of memory-mapped region
    mmaplen = (offset - offset_page) + len

    file_desc = gethandle(io)
    # platform-specific mmapping
     @unix_only begin
        prot, flags, iswrite = Mmap.settings(file_desc, shared)
        iswrite && grow && Mmap.grow!(io, offset, len)
        # mmap the file
        ptr = ccall(:jl_mmap, Ptr{Void}, (Ptr{Void}, Csize_t, Cint, Cint, Cint, FileOffset), C_NULL, mmaplen, prot, flags, file_desc, offset_page)
        systemerror("memory mapping failed", reinterpret(Int,ptr) == -1)
    end # @unix_only

    @windows_only begin
        name, readonly, create = settings(io)
        szfile = convert(Csize_t, len + offset)
        readonly && szfile > filesize(io) && throw(ArgumentError("unable to increase file size to $szfile due to read-only permissions"))
        handle = create ? ccall(:CreateFileMappingW, stdcall, Ptr{Void}, (Cptrdiff_t, Ptr{Void}, Cint, Cint, Cint, Cwstring),
                                file_desc, C_NULL, readonly ? PAGE_READONLY : PAGE_READWRITE, szfile >> 32, szfile & typemax(UInt32), name) :
                          ccall(:OpenFileMappingW, stdcall, Ptr{Void}, (Cint, Cint, Cwstring),
                            readonly ? FILE_MAP_READ : FILE_MAP_WRITE, true, name)
        handle == C_NULL && error("could not create file mapping: $(Base.FormatMessage())")
        ptr = ccall(:MapViewOfFile, stdcall, Ptr{Void}, (Ptr{Void}, Cint, Cint, Cint, Csize_t),
                        handle, readonly ? FILE_MAP_READ : FILE_MAP_WRITE, offset_page >> 32, offset_page & typemax(UInt32), (offset - offset_page) + len)
        ptr == C_NULL && error("could not create mapping view: $(Base.FormatMessage())")
    end # @windows_only
    # convert mmapped region to Julia Array at `ptr + (offset - offset_page)` since file was mapped at offset_page
    A = pointer_to_array(convert(Ptr{T}, UInt(ptr) + UInt(offset - offset_page)), dims)
    @unix_only finalizer(A, x -> systemerror("munmap", ccall(:munmap,Cint,(Ptr{Void},Int),ptr,mmaplen) != 0))
    @windows_only finalizer(A, x -> begin
        status = ccall(:UnmapViewOfFile, stdcall, Cint, (Ptr{Void},), ptr)!=0
        status |= ccall(:CloseHandle, stdcall, Cint, (Ptr{Void},), handle)!=0
        status || error("could not unmap view: $(Base.FormatMessage())")
    end)
    return A
end

Mmap.Array{T,N}(::Type{T}, dims::NTuple{N,Integer}, file::AbstractString, offset::Integer=Int64(0); grow::Bool=true, shared::Bool=true) =
    open(io->Mmap.Array(T, dims, io, offset; grow=grow, shared=shared), file, isfile(file) ? "r+" : "w+")

# using default type: UInt8
Mmap.Array{N}(io::IO, dims::NTuple{N,Integer}, offset::Integer=position(io); grow::Bool=true, shared::Bool=true) =
    Mmap.Array(UInt8, dims, io, offset; grow=grow, shared=shared)
Mmap.Array{N}(file::AbstractString, dims::NTuple{N,Integer}, offset::Integer=Int64(0); grow::Bool=true, shared::Bool=true) =
    open(io->Mmap.Array(UInt8, dims, io, offset; grow=grow, shared=shared), file, isfile(file) ? "r+" : "w+")

# using a length argument instead of dims
Mmap.Array(io::IO, len::Integer=filesize(io), offset::Integer=position(io); grow::Bool=true, shared::Bool=true) =
    Mmap.Array(UInt8, (len,), io, offset; grow=grow, shared=shared)
Mmap.Array(file::AbstractString, len::Integer=filesize(file), offset::Integer=Int64(0); grow::Bool=true, shared::Bool=true) =
    open(io->Mmap.Array(UInt8, (len,), io, offset; grow=grow, shared=shared), file, isfile(file) ? "r+" : "w+")

# constructors for non-file-backed (anonymous) mmaps
Mmap.Array{T,N}(::Type{T}, dims::NTuple{N,Integer}; shared::Bool=true) = Mmap.Array(T, dims, AnonymousMmap(), Int64(0); shared=shared)
Mmap.Array{T}(::Type{T}, i::Integer...; shared::Bool=true) = Mmap.Array(T, convert(Tuple{Vararg{Int}},i); shared=shared)

function Mmap.BitArray{N}(dims::NTuple{N,Integer}, s::IOStream, offset::FileOffset=position(s); grow::Bool=true, shared::Bool=true)
    n = prod(dims)
    nc = Base.num_bit_chunks(n)
    chunks = Mmap.Array(UInt64, (nc,), s, offset; grow=grow, shared=shared)
    if !isreadonly(s)
        chunks[end] &= Base._msk_end(n)
    else
        if chunks[end] != chunks[end] & Base._msk_end(n)
            throw(ArgumentError("the given file does not contain a valid BitArray of size $(join(dims, 'x')) (open with \"r+\" mode to override)"))
        end
    end
<<<<<<< HEAD
    B = Base.BitArray{N}(ntuple(N,i->0)...)
=======
    B = BitArray{N}(ntuple(i->0,N)...)
>>>>>>> 8ef420cd
    B.chunks = chunks
    B.len = n
    if N != 1
        B.dims = dims
    end
    return B
end

Mmap.BitArray{N}(dims::NTuple{N,Integer}, file::AbstractString, offset::Integer=Int64(0); grow::Bool=true, shared::Bool=true) =
    open(io->Mmap.BitArray(dims, io, offset; grow=grow, shared=shared), file, isfile(file) ? "r+" : "w+")

Mmap.BitArray{N}(io::IO, dims::NTuple{N,Integer}, offset::Integer=position(io); grow::Bool=true, shared::Bool=true) =
    Mmap.BitArray(dims, io, offset; grow=grow, shared=shared)
Mmap.BitArray{N}(file::AbstractString, dims::NTuple{N,Integer}, offset::Integer=Int64(0); grow::Bool=true, shared::Bool=true) =
    open(io->Mmap.BitArray(dims, io, offset; grow=grow, shared=shared), file, isfile(file) ? "r+" : "w+")

# using a length argument instead of dims
Mmap.BitArray(io::IO, len::Integer=filesize(io), offset::Integer=position(io); grow::Bool=true, shared::Bool=true) =
    Mmap.BitArray(UInt8, (len,), io, offset; grow=grow, shared=shared)
Mmap.BitArray(file::AbstractString, len::Integer=filesize(file), offset::Integer=Int64(0); grow::Bool=true, shared::Bool=true) =
    open(io->Mmap.BitArray(UInt8, (len,), io, offset; grow=grow, shared=shared), file, isfile(file) ? "r+" : "w+")

# constructors for non-file-backed (anonymous) mmaps
Mmap.BitArray{N}(dims::NTuple{N,Integer}; shared::Bool=true) = Mmap.BitArray(dims, AnonymousMmap(), Int64(0); shared=shared)
Mmap.BitArray(i::Integer...; shared::Bool=true) = Mmap.BitArray(convert(Tuple{Vararg{Int}},i); shared=shared)

# msync flags for unix
const MS_ASYNC = 1
const MS_INVALIDATE = 2
const MS_SYNC = 4

function sync!{T}(m::Base.Array{T}, flags::Integer=MS_SYNC)
    @unix_only systemerror("msync", ccall(:msync, Cint, (Ptr{Void}, Csize_t, Cint), pointer(m), length(m)*sizeof(T), flags) != 0)
    @windows_only systemerror("could not FlushViewOfFile: $(Base.FormatMessage())",
                    ccall(:FlushViewOfFile, stdcall, Cint, (Ptr{Void}, Csize_t), pointer(m), length(m)) == 0)
end
sync!(B::Base.BitArray, flags::Integer=MS_SYNC) = sync!(B.chunks, flags)

end # module<|MERGE_RESOLUTION|>--- conflicted
+++ resolved
@@ -175,11 +175,7 @@
             throw(ArgumentError("the given file does not contain a valid BitArray of size $(join(dims, 'x')) (open with \"r+\" mode to override)"))
         end
     end
-<<<<<<< HEAD
-    B = Base.BitArray{N}(ntuple(N,i->0)...)
-=======
     B = BitArray{N}(ntuple(i->0,N)...)
->>>>>>> 8ef420cd
     B.chunks = chunks
     B.len = n
     if N != 1
